--- conflicted
+++ resolved
@@ -1,13 +1,11 @@
 # 1.0.0-beta.4
 
-<<<<<<< HEAD
 * Run `pub publish --force` so it doesn't hang forever.
 
 * Properly parse GitHub repositories from HTTP URLs ending in `.git`.
-=======
+
 * Drop support for Mac OS ia32 packages, since Dart 2.7 doesn't support them
   anymore.
->>>>>>> 34c0907e
 
 # 1.0.0-beta.3
 
